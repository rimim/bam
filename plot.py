--- conflicted
+++ resolved
@@ -1,20 +1,13 @@
 import argparse
 import numpy as np
-<<<<<<< HEAD
-import json
-import time
-import optuna
-from model import load_model, load_network, BaseModel
-=======
-from model import load_model, BaseModel
->>>>>>> 7662dc12
+from model import load_model, load_network
 import simulate
 import logs
 import matplotlib.pyplot as plt
 
 arg_parser = argparse.ArgumentParser()
 arg_parser.add_argument("--logdir", type=str, required=True)
-arg_parser.add_argument("--params", type=str, default="params.json")
+arg_parser.add_argument("--params", type=str, default=None)
 arg_parser.add_argument("--network", type=str, default=None)
 arg_parser.add_argument("--reset_period", default=None, type=float)
 arg_parser.add_argument("--control", action="store_true")
@@ -23,25 +16,27 @@
 
 logs = logs.Logs(args.logdir)
 
+# Loading models
+models = []
 if args.sim:
-<<<<<<< HEAD
-    if args.network is None:
-        model = load_model(args.params)
-    else:
+    if args.network is not None:
         model = load_network(args.network)
-        model.name = args.network
-=======
-    model_names = args.params.split(",")
->>>>>>> 7662dc12
+        model.name = "network"
+        models.append(model)
+    if args.params is not None:
+        model_names = args.params.split(",")
+        for model_name in model_names:
+            model = load_model(model_name)
+            models.append(model)
 
+# Plotting
 for log in logs.logs:
     all_sim_q = []
     all_sim_volts = []
     all_names = []
 
     if args.sim:
-        for model_name in model_names:
-            model = load_model(model_name)
+        for model in models:
             all_names.append(model.name)
             simulator = simulate.Simulate1R(log["mass"], log["length"], model)
             sim_q, sim_volts = simulator.rollout_log(log, reset_period=args.reset_period, simulate_control=args.control)
