--- conflicted
+++ resolved
@@ -1,9 +1,5 @@
 import numpy as np
-<<<<<<< HEAD
-from model import BaseModel, Model, NetworkModel
-=======
-from model import BaseModel, Model, load_model
->>>>>>> 7662dc12
+from model import BaseModel, load_model, load_network
 from dynamixel import compute_volts
 
 g: float = -9.81
@@ -142,18 +138,10 @@
 if __name__ == "__main__":
     import pygame
 
-<<<<<<< HEAD
-    # model = Model()
-    # model.load_parameters("params.json")
+    # model = load_network("models/106/tau_f_m/LeakyReLU-w1-n128-l1_loss.pth")
+    model = load_model("params/m4.json")
 
-    model = NetworkModel()
-    model.load("network/models/106/tau_f/...")
-
-    sim = Simulate1R(0.676, 0.105, model)
-=======
-    model = load_model("params.json")
     sim = Simulate1R(3.500, 0.105, model)
->>>>>>> 7662dc12
     sim.reset(-1.5, 0.0)
     while True:
         sim.step(-2.0, 0.01)
